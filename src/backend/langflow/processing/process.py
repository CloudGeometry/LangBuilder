--- conflicted
+++ resolved
@@ -1,21 +1,9 @@
 import asyncio
 import json
 from pathlib import Path
-<<<<<<< HEAD
 from typing import Any, Coroutine, Dict, List, Optional, Tuple, Union
 
-=======
 from langchain.agents import AgentExecutor
-from langchain.schema import AgentAction
-from langflow.interface.run import (
-    build_sorted_vertices,
-    get_memory_key,
-    update_memory_keys,
-)
-from langflow.services.getters import get_session_service
-from loguru import logger
-from langflow.graph import Graph
->>>>>>> 04736de0
 from langchain.chains.base import Chain
 from langchain.schema import AgentAction, Document
 from langchain.vectorstores.base import VectorStore
@@ -118,18 +106,6 @@
     return build_sorted_vertices(data_graph)
 
 
-def load_langchain_object(
-    data_graph: Dict[str, Any], session_id: str
-) -> Tuple[Union[Chain, VectorStore], Dict[str, Any], str]:
-    langchain_object, artifacts = get_build_result(data_graph, session_id)
-    logger.debug("Loaded LangChain object")
-
-    if langchain_object is None:
-        raise ValueError("There was an error loading the langchain_object. Please, check all the nodes and try again.")
-
-    return langchain_object, artifacts, session_id
-
-
 def process_inputs(inputs: Optional[dict], artifacts: Dict[str, Any]) -> dict:
     if inputs is None:
         inputs = {}
@@ -179,9 +155,12 @@
     if session_id is None:
         session_id = session_service.generate_key(session_id=session_id, data_graph=data_graph)
     # Load the graph using SessionService
-    graph, artifacts = await session_service.load_session(session_id, data_graph)
+    session = await session_service.load_session(session_id, data_graph)
+    graph, artifacts = session if session else (None, None)
+    if not graph:
+        raise ValueError("Graph not found in the session")
     built_object = await graph.build()
-    processed_inputs = process_inputs(inputs, artifacts)
+    processed_inputs = process_inputs(inputs, artifacts or {})
     result = generate_result(built_object, processed_inputs)
     # langchain_object is now updated with the new memory
     # we need to update the cache with the updated langchain_object
