from langflow.services.schema import ServiceType
from typing import TYPE_CHECKING, Dict, List, Optional
from loguru import logger

if TYPE_CHECKING:
    from langflow.services.factory import ServiceFactory
    from langflow.services.base import Service


class ServiceManager:
    """
    Manages the creation of different services.
    """

    def __init__(self):
        self.services: Dict[str, "Service"] = {}
        self.factories = {}
        self.dependencies = {}

    def register_factory(
        self,
        service_factory: "ServiceFactory",
        dependencies: Optional[List[ServiceType]] = None,
    ):
        """
        Registers a new factory with dependencies.
        """
        if dependencies is None:
            dependencies = []
        service_name = service_factory.service_class.name
        self.factories[service_name] = service_factory
        self.dependencies[service_name] = dependencies

    def get(self, service_name: ServiceType):
        """
        Get (or create) a service by its name.
        """
        if service_name not in self.services:
            self._create_service(service_name)

        return self.services[service_name]

    def _create_service(self, service_name: ServiceType):
        """
        Create a new service given its name, handling dependencies.
        """
        logger.debug(f"Create service {service_name}")
        self._validate_service_creation(service_name)

        # Create dependencies first
        for dependency in self.dependencies.get(service_name, []):
            if dependency not in self.services:
                self._create_service(dependency)

        # Collect the dependent services
        dependent_services = {
            dep.value: self.services[dep]
            for dep in self.dependencies.get(service_name, [])
        }

        # Create the actual service
        self.services[service_name] = self.factories[service_name].create(
            **dependent_services
        )
        self.services[service_name].set_ready()

    def _validate_service_creation(self, service_name: ServiceType):
        """
        Validate whether the service can be created.
        """
        if service_name not in self.factories:
            raise ValueError(
                f"No factory registered for the service class '{service_name.name}'"
            )

    def update(self, service_name: ServiceType):
        """
        Update a service by its name.
        """
        if service_name in self.services:
            logger.debug(f"Update service {service_name}")
            self.services.pop(service_name, None)
            self.get(service_name)

    def teardown(self):
        """
        Teardown all the services.
        """
        for service in self.services.values():
            if service is None:
                continue
            logger.debug(f"Teardown service {service.name}")
            service.teardown()
        self.services = {}
        self.factories = {}
        self.dependencies = {}


<<<<<<< HEAD
service_manager = ServiceManager()


def initialize_services():
    """
    Initialize all the services needed.
    """
    from langflow.services.database import factory as database_factory
    from langflow.services.cache import factory as cache_factory
    from langflow.services.chat import factory as chat_factory
    from langflow.services.settings import factory as settings_factory
    from langflow.services.session import factory as session_service_factory
    from langflow.services.auth import factory as auth_factory
    from langflow.services.task import factory as task_factory

    service_manager.register_factory(settings_factory.SettingsServiceFactory())
    service_manager.register_factory(
        database_factory.DatabaseServiceFactory(),
        dependencies=[ServiceType.SETTINGS_MANAGER],
    )
    service_manager.register_factory(
        cache_factory.CacheServiceFactory(), dependencies=[ServiceType.SETTINGS_MANAGER]
    )

    service_manager.register_factory(
        auth_factory.AuthServiceFactory(), dependencies=[ServiceType.SETTINGS_MANAGER]
    )

    service_manager.register_factory(chat_factory.ChatServiceFactory())
    service_manager.register_factory(
        session_service_factory.SessionServiceFactory(),
        dependencies=[ServiceType.CACHE_MANAGER],
    )
    service_manager.register_factory(
        task_factory.TaskServiceFactory(),
    )

    # Test cache connection
    service_manager.get(ServiceType.CACHE_MANAGER)
    # Test database connection
    service_manager.get(ServiceType.DATABASE_MANAGER)

    # Test cache connection
    service_manager.get(ServiceType.CACHE_MANAGER)
    # Test database connection
    service_manager.get(ServiceType.DATABASE_MANAGER)


def reinitialize_services():
    """
    Reinitialize all the services needed.
    """
    from langflow.services.database import factory as database_factory
    from langflow.services.cache import factory as cache_factory
    from langflow.services.chat import factory as chat_factory
    from langflow.services.settings import factory as settings_factory
    from langflow.services.session import factory as session_service_factory
    from langflow.services.auth import factory as auth_factory
    from langflow.services.task import factory as task_factory

    service_manager.update(ServiceType.SETTINGS_MANAGER)
    service_manager.update(ServiceType.DATABASE_MANAGER)
    service_manager.update(ServiceType.CACHE_MANAGER)
    service_manager.update(ServiceType.CHAT_MANAGER)
    service_manager.update(ServiceType.SESSION_MANAGER)
    service_manager.update(ServiceType.AUTH_MANAGER)
    service_manager.update(ServiceType.TASK_MANAGER)

    # Test cache connection
    service_manager.get(ServiceType.CACHE_MANAGER)
    # Test database connection
    service_manager.get(ServiceType.DATABASE_MANAGER)

    # Test cache connection
    service_manager.get(ServiceType.CACHE_MANAGER)
    # Test database connection
    service_manager.get(ServiceType.DATABASE_MANAGER)


def initialize_settings_service():
    """
    Initialize the settings manager.
    """
    from langflow.services.settings import factory as settings_factory

    service_manager.register_factory(settings_factory.SettingsServiceFactory())


def initialize_session_service():
    """
    Initialize the session manager.
    """
    from langflow.services.session import factory as session_service_factory  # type: ignore
    from langflow.services.cache import factory as cache_factory

    initialize_settings_service()

    service_manager.register_factory(
        cache_factory.CacheServiceFactory(), dependencies=[ServiceType.SETTINGS_MANAGER]
    )

    service_manager.register_factory(
        session_service_factory.SessionServiceFactory(),
        dependencies=[ServiceType.CACHE_MANAGER],
    )


def teardown_services():
    """
    Teardown all the services.
    """
    service_manager.teardown()
=======
service_manager = ServiceManager()
>>>>>>> 758d5ac9
<|MERGE_RESOLUTION|>--- conflicted
+++ resolved
@@ -96,7 +96,6 @@
         self.dependencies = {}
 
 
-<<<<<<< HEAD
 service_manager = ServiceManager()
 
 
@@ -115,34 +114,34 @@
     service_manager.register_factory(settings_factory.SettingsServiceFactory())
     service_manager.register_factory(
         database_factory.DatabaseServiceFactory(),
-        dependencies=[ServiceType.SETTINGS_MANAGER],
-    )
-    service_manager.register_factory(
-        cache_factory.CacheServiceFactory(), dependencies=[ServiceType.SETTINGS_MANAGER]
-    )
-
-    service_manager.register_factory(
-        auth_factory.AuthServiceFactory(), dependencies=[ServiceType.SETTINGS_MANAGER]
+        dependencies=[ServiceType.SETTINGS_SERVICE],
+    )
+    service_manager.register_factory(
+        cache_factory.CacheServiceFactory(), dependencies=[ServiceType.SETTINGS_SERVICE]
+    )
+
+    service_manager.register_factory(
+        auth_factory.AuthServiceFactory(), dependencies=[ServiceType.SETTINGS_SERVICE]
     )
 
     service_manager.register_factory(chat_factory.ChatServiceFactory())
     service_manager.register_factory(
         session_service_factory.SessionServiceFactory(),
-        dependencies=[ServiceType.CACHE_MANAGER],
+        dependencies=[ServiceType.CACHE_SERVICE],
     )
     service_manager.register_factory(
         task_factory.TaskServiceFactory(),
     )
 
     # Test cache connection
-    service_manager.get(ServiceType.CACHE_MANAGER)
-    # Test database connection
-    service_manager.get(ServiceType.DATABASE_MANAGER)
-
-    # Test cache connection
-    service_manager.get(ServiceType.CACHE_MANAGER)
-    # Test database connection
-    service_manager.get(ServiceType.DATABASE_MANAGER)
+    service_manager.get(ServiceType.CACHE_SERVICE)
+    # Test database connection
+    service_manager.get(ServiceType.DATABASE_SERVICE)
+
+    # Test cache connection
+    service_manager.get(ServiceType.CACHE_SERVICE)
+    # Test database connection
+    service_manager.get(ServiceType.DATABASE_SERVICE)
 
 
 def reinitialize_services():
@@ -157,23 +156,23 @@
     from langflow.services.auth import factory as auth_factory
     from langflow.services.task import factory as task_factory
 
-    service_manager.update(ServiceType.SETTINGS_MANAGER)
-    service_manager.update(ServiceType.DATABASE_MANAGER)
-    service_manager.update(ServiceType.CACHE_MANAGER)
-    service_manager.update(ServiceType.CHAT_MANAGER)
-    service_manager.update(ServiceType.SESSION_MANAGER)
-    service_manager.update(ServiceType.AUTH_MANAGER)
-    service_manager.update(ServiceType.TASK_MANAGER)
-
-    # Test cache connection
-    service_manager.get(ServiceType.CACHE_MANAGER)
-    # Test database connection
-    service_manager.get(ServiceType.DATABASE_MANAGER)
-
-    # Test cache connection
-    service_manager.get(ServiceType.CACHE_MANAGER)
-    # Test database connection
-    service_manager.get(ServiceType.DATABASE_MANAGER)
+    service_manager.update(ServiceType.SETTINGS_SERVICE)
+    service_manager.update(ServiceType.DATABASE_SERVICE)
+    service_manager.update(ServiceType.CACHE_SERVICE)
+    service_manager.update(ServiceType.CHAT_SERVICE)
+    service_manager.update(ServiceType.SESSION_SERVICE)
+    service_manager.update(ServiceType.AUTH_SERVICE)
+    service_manager.update(ServiceType.TASK_SERVICE)
+
+    # Test cache connection
+    service_manager.get(ServiceType.CACHE_SERVICE)
+    # Test database connection
+    service_manager.get(ServiceType.DATABASE_SERVICE)
+
+    # Test cache connection
+    service_manager.get(ServiceType.CACHE_SERVICE)
+    # Test database connection
+    service_manager.get(ServiceType.DATABASE_SERVICE)
 
 
 def initialize_settings_service():
@@ -195,12 +194,12 @@
     initialize_settings_service()
 
     service_manager.register_factory(
-        cache_factory.CacheServiceFactory(), dependencies=[ServiceType.SETTINGS_MANAGER]
+        cache_factory.CacheServiceFactory(), dependencies=[ServiceType.SETTINGS_SERVICE]
     )
 
     service_manager.register_factory(
         session_service_factory.SessionServiceFactory(),
-        dependencies=[ServiceType.CACHE_MANAGER],
+        dependencies=[ServiceType.CACHE_SERVICE],
     )
 
 
@@ -208,7 +207,4 @@
     """
     Teardown all the services.
     """
-    service_manager.teardown()
-=======
-service_manager = ServiceManager()
->>>>>>> 758d5ac9
+    service_manager.teardown()