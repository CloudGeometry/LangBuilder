import { useContext, useEffect, useRef, useState } from "react";
import { useNodes } from "reactflow";
import { ChatType } from "../../types/chat";
import BuildTrigger from "./buildTrigger";
import ChatTrigger from "./chatTrigger";

import * as _ from "lodash";
import { TabsContext } from "../../contexts/tabsContext";
import { getBuildStatus } from "../../controllers/API";
import FormModal from "../../modals/formModal";
import { NodeType } from "../../types/flow";

export default function Chat({ flow }: ChatType): JSX.Element {
  const [open, setOpen] = useState(false);
  const [canOpen, setCanOpen] = useState(false);
  const { tabsState, isBuilt, setIsBuilt } = useContext(TabsContext);

  useEffect(() => {
    const handleKeyDown = (event: KeyboardEvent) => {
      if (
        (event.key === "K" || event.key === "k") &&
        (event.metaKey || event.ctrlKey) &&
        isBuilt
      ) {
        event.preventDefault();
        setOpen((oldState) => !oldState);
      }
    };
    document.addEventListener("keydown", handleKeyDown);
    return () => {
      document.removeEventListener("keydown", handleKeyDown);
    };
  }, [isBuilt]);

  useEffect(() => {
    // Define an async function within the useEffect hook
    const fetchBuildStatus = async () => {
      const response = await getBuildStatus(flow.id);
      setIsBuilt(response.built);
    };

    // Call the async function
    fetchBuildStatus();
  }, [flow]);

  const prevNodesRef = useRef<any[] | undefined>();
  const nodes: NodeType[] = useNodes();
  useEffect(() => {
    const prevNodes = prevNodesRef.current;
    const currentNodes = nodes.map((node: NodeType) => 
      _.cloneDeep(node.data.node?.template)
    );
    if (
      tabsState &&
      tabsState[flow.id] &&
      tabsState[flow.id].isPending &&
      JSON.stringify(prevNodes) !== JSON.stringify(currentNodes)
    ) {
      setIsBuilt(false);
    }
    if (
      tabsState &&
      tabsState[flow.id] &&
      tabsState[flow.id].formKeysData &&
<<<<<<< HEAD
      tabsState[flow.id].formKeysData.input_keys &&
      Object.keys(tabsState[flow.id].formKeysData.input_keys!).length > 0
=======
      tabsState[flow.id].formKeysData.input_keys !== null
>>>>>>> cb66255b
    ) {
      setCanOpen(true);
    } else {
      setCanOpen(false);
    }

    prevNodesRef.current = currentNodes;
  }, [tabsState, flow.id]);

  return (
    <>
      <div>
        <BuildTrigger
          open={open}
          flow={flow}
          setIsBuilt={setIsBuilt}
          isBuilt={isBuilt}
        />
        {isBuilt &&
          tabsState[flow.id] &&
          tabsState[flow.id].formKeysData &&
          canOpen && (
            <FormModal
              key={flow.id}
              flow={flow}
              open={open}
              setOpen={setOpen}
            />
          )}
        <ChatTrigger
          canOpen={canOpen}
          open={open}
          setOpen={setOpen}
          isBuilt={isBuilt}
        />
      </div>
    </>
  );
}<|MERGE_RESOLUTION|>--- conflicted
+++ resolved
@@ -47,7 +47,7 @@
   const nodes: NodeType[] = useNodes();
   useEffect(() => {
     const prevNodes = prevNodesRef.current;
-    const currentNodes = nodes.map((node: NodeType) => 
+    const currentNodes = nodes.map((node: NodeType) =>
       _.cloneDeep(node.data.node?.template)
     );
     if (
@@ -62,12 +62,7 @@
       tabsState &&
       tabsState[flow.id] &&
       tabsState[flow.id].formKeysData &&
-<<<<<<< HEAD
-      tabsState[flow.id].formKeysData.input_keys &&
-      Object.keys(tabsState[flow.id].formKeysData.input_keys!).length > 0
-=======
       tabsState[flow.id].formKeysData.input_keys !== null
->>>>>>> cb66255b
     ) {
       setCanOpen(true);
     } else {
