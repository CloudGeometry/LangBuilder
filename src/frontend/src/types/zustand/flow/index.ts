--- conflicted
+++ resolved
@@ -129,10 +129,7 @@
     stopNodeId?: string;
     input_value?: string;
     files?: string[];
-<<<<<<< HEAD
-=======
     silent?: boolean;
->>>>>>> e6fefa68
   }) => Promise<void>;
   getFlow: () => { nodes: Node[]; edges: Edge[]; viewport: Viewport };
   updateVerticesBuild: (
