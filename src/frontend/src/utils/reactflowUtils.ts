--- conflicted
+++ resolved
@@ -1,15 +1,11 @@
 import _ from "lodash";
-<<<<<<< HEAD
 import {
   Connection,
   Edge,
   ReactFlowInstance,
   ReactFlowJsonObject,
 } from "reactflow";
-=======
-import { Connection, Edge, ReactFlowInstance } from "reactflow";
 import { specialCharsRegex } from "../constants/constants";
->>>>>>> aa441259
 import { APITemplateType } from "../types/api";
 import { FlowType, NodeType } from "../types/flow";
 import { cleanEdgesType } from "../types/utils/reactflowUtils";
@@ -246,8 +242,6 @@
   return newName;
 }
 
-<<<<<<< HEAD
-=======
 export function handleKeyDown(
   e: React.KeyboardEvent<HTMLInputElement>,
   inputValue: string | string[] | null,
@@ -276,7 +270,6 @@
   }
 }
 
->>>>>>> aa441259
 export function getConnectedNodes(
   edge: Edge,
   nodes: Array<NodeType>
